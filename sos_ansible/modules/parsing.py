"""Custom parser to evaluate conditions"""
import argparse

<<<<<<< HEAD

class CheckDependsAction(argparse.Action):
=======
class CheckDependsAction(argparse.Action): # pylint: disable=too-few-public-methods
>>>>>>> be761f75
    """custom action to evaluate dependency on case number"""

    def __call__(self, parser, namespace, values, option_string=None):
        if namespace.case:
            namespace.tarball = [value.strip() for value in values.split(",")]
        else:
            parser.error("Missing case number")


class Parser:  # pylint: disable=too-few-public-methods
    """custom parser to evaluate special conditions"""

    @staticmethod
    def get_args():
        """method to create and augment Argparse"""
        parser = argparse.ArgumentParser(formatter_class=argparse.RawTextHelpFormatter)
        parser.add_argument(
            "-d",
            "--directory",
            type=str,
            help="Directory containing sosreports",
            required=False,
            default="",
        )
        parser.add_argument(
            "-r",
            "--rules",
            type=str,
            help="Rules file with full path",
            required=False,
            default="",
        )
        parser.add_argument(
            "-c",
            "--case",
            type=str,
            help="Directory number to which the sosreport was extracted",
            required=False,
        )
        parser.add_argument(
            "--debug",
            action="store_true",
            help="Enable debug message logging",
            required=False,
            default=False,
        )
        parser.add_argument(
            "-t",
            "--tarball",
            action=CheckDependsAction,
            help="Path to tarball to expand",
            required=False,
            default=[],
        )

        return parser.parse_args()<|MERGE_RESOLUTION|>--- conflicted
+++ resolved
@@ -1,12 +1,8 @@
 """Custom parser to evaluate conditions"""
 import argparse
 
-<<<<<<< HEAD
 
-class CheckDependsAction(argparse.Action):
-=======
 class CheckDependsAction(argparse.Action): # pylint: disable=too-few-public-methods
->>>>>>> be761f75
     """custom action to evaluate dependency on case number"""
 
     def __call__(self, parser, namespace, values, option_string=None):
